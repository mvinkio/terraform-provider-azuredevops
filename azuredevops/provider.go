package azuredevops

import (
	"github.com/hashicorp/terraform-plugin-sdk/helper/schema"
	"github.com/microsoft/terraform-provider-azuredevops/azuredevops/internal/client"
	"github.com/microsoft/terraform-provider-azuredevops/azuredevops/internal/service"
	"github.com/microsoft/terraform-provider-azuredevops/azuredevops/internal/service/build"
	"github.com/microsoft/terraform-provider-azuredevops/azuredevops/internal/service/core"
	"github.com/microsoft/terraform-provider-azuredevops/azuredevops/internal/service/git"
	"github.com/microsoft/terraform-provider-azuredevops/azuredevops/internal/service/graph"
	"github.com/microsoft/terraform-provider-azuredevops/azuredevops/internal/service/memberentitlementmanagement"
	"github.com/microsoft/terraform-provider-azuredevops/azuredevops/internal/service/permissions"
	"github.com/microsoft/terraform-provider-azuredevops/azuredevops/internal/service/policy"
	"github.com/microsoft/terraform-provider-azuredevops/azuredevops/internal/service/serviceendpoint"
	"github.com/microsoft/terraform-provider-azuredevops/azuredevops/internal/service/taskagent"
	"github.com/microsoft/terraform-provider-azuredevops/azuredevops/internal/service/workitemtracking"
)

// Provider - The top level Azure DevOps Provider definition.
func Provider() *schema.Provider {
	p := &schema.Provider{
		ResourcesMap: map[string]*schema.Resource{
			"azuredevops_resource_authorization":           build.ResourceResourceAuthorization(),
			"azuredevops_branch_policy_build_validation":   policy.ResourceBranchPolicyBuildValidation(),
			"azuredevops_branch_policy_min_reviewers":      policy.ResourceBranchPolicyMinReviewers(),
			"azuredevops_branch_policy_auto_reviewers":     policy.ResourceBranchPolicyAutoReviewers(),
			"azuredevops_branch_policy_work_item_linking":  policy.ResourceBranchPolicyWorkItemLinking(),
			"azuredevops_branch_policy_comment_resolution": policy.ResourceBranchPolicyCommentResolution(),
			"azuredevops_build_definition":                 build.ResourceBuildDefinition(),
			"azuredevops_project":                          core.ResourceProject(),
			"azuredevops_project_features":                 core.ResourceProjectFeatures(),
			"azuredevops_variable_group":                   taskagent.ResourceVariableGroup(),
			"azuredevops_serviceendpoint_aws":              serviceendpoint.ResourceServiceEndpointAws(),
			"azuredevops_serviceendpoint_azurerm":          serviceendpoint.ResourceServiceEndpointAzureRM(),
			"azuredevops_serviceendpoint_bitbucket":        serviceendpoint.ResourceServiceEndpointBitBucket(),
			"azuredevops_serviceendpoint_dockerregistry":   serviceendpoint.ResourceServiceEndpointDockerRegistry(),
			"azuredevops_serviceendpoint_azurecr":          serviceendpoint.ResourceServiceEndpointAzureCR(),
			"azuredevops_serviceendpoint_github":           serviceendpoint.ResourceServiceEndpointGitHub(),
			"azuredevops_serviceendpoint_kubernetes":       serviceendpoint.ResourceServiceEndpointKubernetes(),
<<<<<<< HEAD
			"azuredevops_serviceendpoint_sonarqube":        serviceendpoint.ResourceServiceEndpointSonarQube(),
=======
			"azuredevops_serviceendpoint_runpipeline":      serviceendpoint.ResourceServiceEndpointRunPipeline(),
>>>>>>> 3bd4c542
			"azuredevops_git_repository":                   git.ResourceGitRepository(),
			"azuredevops_user_entitlement":                 memberentitlementmanagement.ResourceUserEntitlement(),
			"azuredevops_group_membership":                 graph.ResourceGroupMembership(),
			"azuredevops_agent_pool":                       taskagent.ResourceAgentPool(),
			"azuredevops_agent_queue":                      taskagent.ResourceAgentQueue(),
			"azuredevops_group":                            graph.ResourceGroup(),
			"azuredevops_project_permissions":              permissions.ResourceProjectPermissions(),
			"azuredevops_git_permissions":                  permissions.ResourceGitPermissions(),
			"azuredevops_workitemquery_permissions":        permissions.ResourceWorkItemQueryPermissions(),
			"azuredevops_area_permissions":                 permissions.ResourceAreaPermissions(),
			"azuredevops_iteration_permissions":            permissions.ResourceIterationPermissions(),
			"azuredevops_build_definition_permissions":     permissions.ResourceBuildDefinitionPermissions(),
		},
		DataSourcesMap: map[string]*schema.Resource{
			"azuredevops_agent_pool":       taskagent.DataAgentPool(),
			"azuredevops_agent_pools":      taskagent.DataAgentPools(),
			"azuredevops_agent_queue":      taskagent.DataAgentQueue(),
			"azuredevops_client_config":    service.DataClientConfig(),
			"azuredevops_group":            graph.DataGroup(),
			"azuredevops_project":          core.DataProject(),
			"azuredevops_projects":         core.DataProjects(),
			"azuredevops_git_repositories": git.DataGitRepositories(),
			"azuredevops_git_repository":   git.DataGitRepository(),
			"azuredevops_users":            graph.DataUsers(),
			"azuredevops_area":             workitemtracking.DataArea(),
			"azuredevops_iteration":        workitemtracking.DataIteration(),
		},
		Schema: map[string]*schema.Schema{
			"org_service_url": {
				Type:        schema.TypeString,
				Optional:    true,
				DefaultFunc: schema.EnvDefaultFunc("AZDO_ORG_SERVICE_URL", nil),
				Description: "The url of the Azure DevOps instance which should be used.",
			},
			"personal_access_token": {
				Type:        schema.TypeString,
				Optional:    true,
				DefaultFunc: schema.EnvDefaultFunc("AZDO_PERSONAL_ACCESS_TOKEN", nil),
				Description: "The personal access token which should be used.",
				Sensitive:   true,
			},
		},
	}

	p.ConfigureFunc = providerConfigure(p)

	return p
}

func providerConfigure(p *schema.Provider) schema.ConfigureFunc {
	return func(d *schema.ResourceData) (interface{}, error) {
		terraformVersion := p.TerraformVersion
		if terraformVersion == "" {
			// Terraform 0.12 introduced this field to the protocol
			// We can therefore assume that if it's missing it's 0.10 or 0.11
			terraformVersion = "0.11+compatible"
		}

		client, err := client.GetAzdoClient(d.Get("personal_access_token").(string), d.Get("org_service_url").(string), terraformVersion)

		return client, err
	}
}<|MERGE_RESOLUTION|>--- conflicted
+++ resolved
@@ -37,11 +37,8 @@
 			"azuredevops_serviceendpoint_azurecr":          serviceendpoint.ResourceServiceEndpointAzureCR(),
 			"azuredevops_serviceendpoint_github":           serviceendpoint.ResourceServiceEndpointGitHub(),
 			"azuredevops_serviceendpoint_kubernetes":       serviceendpoint.ResourceServiceEndpointKubernetes(),
-<<<<<<< HEAD
+			"azuredevops_serviceendpoint_runpipeline":      serviceendpoint.ResourceServiceEndpointRunPipeline(),
 			"azuredevops_serviceendpoint_sonarqube":        serviceendpoint.ResourceServiceEndpointSonarQube(),
-=======
-			"azuredevops_serviceendpoint_runpipeline":      serviceendpoint.ResourceServiceEndpointRunPipeline(),
->>>>>>> 3bd4c542
 			"azuredevops_git_repository":                   git.ResourceGitRepository(),
 			"azuredevops_user_entitlement":                 memberentitlementmanagement.ResourceUserEntitlement(),
 			"azuredevops_group_membership":                 graph.ResourceGroupMembership(),
